--- conflicted
+++ resolved
@@ -28,13 +28,8 @@
 universal_import_line: "from manimlib import *"
 style:
   font: "Consolas"
-<<<<<<< HEAD
-  background_color: "#000000"
-  # background_color: "#333333"
-=======
   text_alignment: "LEFT"
   background_color: "#333333"
->>>>>>> 650d49c0
 # Set the position of preview window, you can use directions, e.g. UL/DR/OL/OO/...
 # also, you can also specify the position(pixel) of the upper left corner of 
 # the window on the monitor, e.g. "960,540"
